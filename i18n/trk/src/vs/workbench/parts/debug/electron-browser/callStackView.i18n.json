{
	"": [
		"--------------------------------------------------------------------------------------------",
		"Copyright (c) Microsoft Corporation. All rights reserved.",
		"Licensed under the MIT License. See License.txt in the project root for license information.",
		"--------------------------------------------------------------------------------------------",
		"Do not edit this file. It is machine generated."
	],
	"callstackSection": "Çağrı Yığını Bölümü",
	"debugStopped": "{0} Üzerinde Duraklatıldı",
	"callStackAriaLabel": "Hata Ayıklama Çağrı Yığını",
<<<<<<< HEAD
=======
	"session": "Oturum",
>>>>>>> 8647b7c1
	"paused": "Duraklatıldı",
	"running": "Çalışıyor",
	"thread": "İş Parçacığı",
	"pausedOn": "{0} Üzerinde Duraklatıldı",
	"loadMoreStackFrames": "Daha Fazla Yığın Çerçevesi Yükleyin",
	"threadAriaLabel": "{0} iş parçacığı, çağrı yığını, hata ayıklama",
	"stackFrameAriaLabel": "Yığın Çerçevesi {0} satır {1} {2}, çağrı yığını, hata ayıklama"
}<|MERGE_RESOLUTION|>--- conflicted
+++ resolved
@@ -9,10 +9,7 @@
 	"callstackSection": "Çağrı Yığını Bölümü",
 	"debugStopped": "{0} Üzerinde Duraklatıldı",
 	"callStackAriaLabel": "Hata Ayıklama Çağrı Yığını",
-<<<<<<< HEAD
-=======
 	"session": "Oturum",
->>>>>>> 8647b7c1
 	"paused": "Duraklatıldı",
 	"running": "Çalışıyor",
 	"thread": "İş Parçacığı",
