/*---------------------------------------------------------------------------------------------
 *  Copyright (c) Microsoft Corporation. All rights reserved.
 *  Licensed under the MIT License. See License.txt in the project root for license information.
 *--------------------------------------------------------------------------------------------*/

'use strict';

import * as fs from 'fs';
import * as path from 'path';
import * as os from 'os';
import * as cp from 'child_process';
<<<<<<< HEAD
import { EventEmitter } from 'events';
=======
import iconv = require('iconv-lite');
>>>>>>> 74349805
import { assign, uniqBy, groupBy, denodeify, IDisposable, toDisposable, dispose, mkdirp } from './util';

const readdir = denodeify<string[]>(fs.readdir);
const readfile = denodeify<string>(fs.readFile);

export interface IGit {
	path: string;
	version: string;
}

export interface PushOptions {
	setUpstream?: boolean;
}

export interface IFileStatus {
	x: string;
	y: string;
	path: string;
	rename?: string;
}

export interface Remote {
	name: string;
	url: string;
}

export enum RefType {
	Head,
	RemoteHead,
	Tag
}

export interface Ref {
	type: RefType;
	name?: string;
	commit?: string;
	remote?: string;
}

export interface Branch extends Ref {
	upstream?: string;
	ahead?: number;
	behind?: number;
}

function parseVersion(raw: string): string {
	return raw.replace(/^git version /, '');
}

function findSpecificGit(path: string): Promise<IGit> {
	return new Promise<IGit>((c, e) => {
		const buffers: Buffer[] = [];
		const child = cp.spawn(path, ['--version']);
		child.stdout.on('data', (b: Buffer) => buffers.push(b));
		child.on('error', e);
		child.on('exit', code => code ? e(new Error('Not found')) : c({ path, version: parseVersion(Buffer.concat(buffers).toString('utf8').trim()) }));
	});
}

function findGitDarwin(): Promise<IGit> {
	return new Promise<IGit>((c, e) => {
		cp.exec('which git', (err, gitPathBuffer) => {
			if (err) {
				return e('git not found');
			}

			const path = gitPathBuffer.toString().replace(/^\s+|\s+$/g, '');

			function getVersion(path: string) {
				// make sure git executes
				cp.exec('git --version', (err, stdout: Buffer) => {
					if (err) {
						return e('git not found');
					}

					return c({ path, version: parseVersion(stdout.toString('utf8').trim()) });
				});
			}

			if (path !== '/usr/bin/git') {
				return getVersion(path);
			}

			// must check if XCode is installed
			cp.exec('xcode-select -p', (err: any) => {
				if (err && err.code === 2) {
					// git is not installed, and launching /usr/bin/git
					// will prompt the user to install it

					return e('git not found');
				}

				getVersion(path);
			});
		});
	});
}

function findSystemGitWin32(base: string): Promise<IGit> {
	if (!base) {
		return Promise.reject<IGit>('Not found');
	}

	return findSpecificGit(path.join(base, 'Git', 'cmd', 'git.exe'));
}

function findGitHubGitWin32(): Promise<IGit> {
	const github = path.join(process.env['LOCALAPPDATA'], 'GitHub');

	return readdir(github).then(children => {
		const git = children.filter(child => /^PortableGit/.test(child))[0];

		if (!git) {
			return Promise.reject<IGit>('Not found');
		}

		return findSpecificGit(path.join(github, git, 'cmd', 'git.exe'));
	});
}

function findGitWin32(): Promise<IGit> {
	return findSystemGitWin32(process.env['ProgramW6432'])
		.then(void 0, () => findSystemGitWin32(process.env['ProgramFiles(x86)']))
		.then(void 0, () => findSystemGitWin32(process.env['ProgramFiles']))
		.then(void 0, () => findSpecificGit('git'))
		.then(void 0, () => findGitHubGitWin32());
}

export function findGit(hint: string | undefined): Promise<IGit> {
	var first = hint ? findSpecificGit(hint) : Promise.reject<IGit>(null);

	return first.then(void 0, () => {
		switch (process.platform) {
			case 'darwin': return findGitDarwin();
			case 'win32': return findGitWin32();
			default: return findSpecificGit('git');
		}
	});
}


export interface IExecutionResult {
	exitCode: number;
	stdout: string;
	stderr: string;
}

export async function exec(child: cp.ChildProcess, encoding: string = 'utf8'): Promise<IExecutionResult> {
	const disposables: IDisposable[] = [];

	const once = (ee: NodeJS.EventEmitter, name: string, fn: Function) => {
		ee.once(name, fn);
		disposables.push(toDisposable(() => ee.removeListener(name, fn)));
	};

	const on = (ee: NodeJS.EventEmitter, name: string, fn: Function) => {
		ee.on(name, fn);
		disposables.push(toDisposable(() => ee.removeListener(name, fn)));
	};

	const [exitCode, stdout, stderr] = await Promise.all<any>([
		new Promise<number>((c, e) => {
			once(child, 'error', e);
			once(child, 'exit', c);
		}),
		new Promise<string>(c => {
			const buffers: Buffer[] = [];
			on(child.stdout, 'data', b => buffers.push(b));
			once(child.stdout, 'close', () => c(decode(Buffer.concat(buffers), encoding)));
		}),
		new Promise<string>(c => {
			const buffers: Buffer[] = [];
			on(child.stderr, 'data', b => buffers.push(b));
			once(child.stderr, 'close', () => c(decode(Buffer.concat(buffers), encoding)));
		})
	]);

	dispose(disposables);

	return { exitCode, stdout, stderr };
}

function decode(buffer: NodeBuffer, encoding: string): string {
	return iconv.decode(buffer, encoding);
}

export interface IGitErrorData {
	error?: Error;
	message?: string;
	stdout?: string;
	stderr?: string;
	exitCode?: number;
	gitErrorCode?: string;
	gitCommand?: string;
}

export class GitError {

	error?: Error;
	message: string;
	stdout?: string;
	stderr?: string;
	exitCode?: number;
	gitErrorCode?: string;
	gitCommand?: string;

	constructor(data: IGitErrorData) {
		if (data.error) {
			this.error = data.error;
			this.message = data.error.message;
		} else {
			this.error = void 0;
		}

		this.message = this.message || data.message || 'Git error';
		this.stdout = data.stdout;
		this.stderr = data.stderr;
		this.exitCode = data.exitCode;
		this.gitErrorCode = data.gitErrorCode;
		this.gitCommand = data.gitCommand;
	}

	toString(): string {
		let result = this.message + ' ' + JSON.stringify({
			exitCode: this.exitCode,
			gitErrorCode: this.gitErrorCode,
			gitCommand: this.gitCommand,
			stdout: this.stdout,
			stderr: this.stderr
		}, [], 2);

		if (this.error) {
			result += (<any>this.error).stack;
		}

		return result;
	}
}

export interface IGitOptions {
	gitPath: string;
	version: string;
	env?: any;
}

export const GitErrorCodes = {
	BadConfigFile: 'BadConfigFile',
	AuthenticationFailed: 'AuthenticationFailed',
	NoUserNameConfigured: 'NoUserNameConfigured',
	NoUserEmailConfigured: 'NoUserEmailConfigured',
	NoRemoteRepositorySpecified: 'NoRemoteRepositorySpecified',
	NotAGitRepository: 'NotAGitRepository',
	NotAtRepositoryRoot: 'NotAtRepositoryRoot',
	Conflict: 'Conflict',
	UnmergedChanges: 'UnmergedChanges',
	PushRejected: 'PushRejected',
	RemoteConnectionError: 'RemoteConnectionError',
	DirtyWorkTree: 'DirtyWorkTree',
	CantOpenResource: 'CantOpenResource',
	GitNotFound: 'GitNotFound',
	CantCreatePipe: 'CantCreatePipe',
	CantAccessRemote: 'CantAccessRemote',
	RepositoryNotFound: 'RepositoryNotFound',
	RepositoryIsLocked: 'RepositoryIsLocked'
};

export class Git {

	private gitPath: string;
	private version: string;
	private env: any;

	private _onOutput = new EventEmitter();
	get onOutput(): EventEmitter { return this._onOutput; }

	constructor(options: IGitOptions) {
		this.gitPath = options.gitPath;
		this.version = options.version;
		this.env = options.env || {};
	}

	open(repository: string): Repository {
		return new Repository(this, repository);
	}

	async init(repository: string): Promise<void> {
		await this.exec(repository, ['init']);
		return;
	}

	async clone(url: string, parentPath: string): Promise<string> {
		const folderName = url.replace(/^.*\//, '').replace(/\.git$/, '') || 'repository';
		const folderPath = path.join(parentPath, folderName);

		await mkdirp(parentPath);
		await this.exec(parentPath, ['clone', url, folderPath]);
		return folderPath;
	}

	async getRepositoryRoot(path: string): Promise<string> {
		const result = await this.exec(path, ['rev-parse', '--show-toplevel']);
		return result.stdout.trim();
	}

	async exec(cwd: string, args: string[], options: any = {}): Promise<IExecutionResult> {
		options = assign({ cwd }, options || {});
		return await this._exec(args, options);
	}

	stream(cwd: string, args: string[], options: any = {}): cp.ChildProcess {
		options = assign({ cwd }, options || {});
		return this.spawn(args, options);
	}

	private async _exec(args: string[], options: any = {}): Promise<IExecutionResult> {
		const child = this.spawn(args, options);

		if (options.input) {
			child.stdin.end(options.input, 'utf8');
		}

		const result = await exec(child, options.encoding);

		if (result.exitCode) {
			let gitErrorCode: string | undefined = void 0;

			if (/Another git process seems to be running in this repository|If no other git process is currently running/.test(result.stderr)) {
				gitErrorCode = GitErrorCodes.RepositoryIsLocked;
			} else if (/Authentication failed/.test(result.stderr)) {
				gitErrorCode = GitErrorCodes.AuthenticationFailed;
			} else if (/Not a git repository/.test(result.stderr)) {
				gitErrorCode = GitErrorCodes.NotAGitRepository;
			} else if (/bad config file/.test(result.stderr)) {
				gitErrorCode = GitErrorCodes.BadConfigFile;
			} else if (/cannot make pipe for command substitution|cannot create standard input pipe/.test(result.stderr)) {
				gitErrorCode = GitErrorCodes.CantCreatePipe;
			} else if (/Repository not found/.test(result.stderr)) {
				gitErrorCode = GitErrorCodes.RepositoryNotFound;
			} else if (/unable to access/.test(result.stderr)) {
				gitErrorCode = GitErrorCodes.CantAccessRemote;
			}

			if (options.log !== false) {
				this.log(`${result.stderr}\n`);
			}

			return Promise.reject<IExecutionResult>(new GitError({
				message: 'Failed to execute git',
				stdout: result.stdout,
				stderr: result.stderr,
				exitCode: result.exitCode,
				gitErrorCode,
				gitCommand: args[0]
			}));
		}

		return result;
	}

	spawn(args: string[], options: any = {}): cp.ChildProcess {
		if (!this.gitPath) {
			throw new Error('git could not be found in the system.');
		}

		if (!options) {
			options = {};
		}

		if (!options.stdio && !options.input) {
			options.stdio = ['ignore', null, null]; // Unless provided, ignore stdin and leave default streams for stdout and stderr
		}

		options.env = assign({}, process.env, this.env, options.env || {}, {
			VSCODE_GIT_COMMAND: args[0],
			LC_ALL: 'en_US',
			LANG: 'en_US.UTF-8'
		});

		if (options.log !== false) {
			this.log(`git ${args.join(' ')}\n`);
		}

		return cp.spawn(this.gitPath, args, options);
	}

	private log(output: string): void {
		this._onOutput.emit('log', output);
	}
}

export interface Commit {
	hash: string;
	message: string;
}

export class GitStatusParser {

	private lastRaw = '';
	private result: IFileStatus[] = [];

	get status(): IFileStatus[] {
		return this.result;
	}

	update(raw: string): void {
		let i = 0;
		let nextI: number | undefined;

		raw = this.lastRaw + raw;

		while ((nextI = this.parseEntry(raw, i)) !== undefined) {
			i = nextI;
		}

		this.lastRaw = raw.substr(i);
	}

	private parseEntry(raw: string, i: number): number | undefined {
		if (i + 4 >= raw.length) {
			return;
		}

		let lastIndex: number;
		const entry: IFileStatus = {
			x: raw.charAt(i++),
			y: raw.charAt(i++),
			rename: undefined,
			path: ''
		};

		// space
		i++;

		if (entry.x === 'R') {
			lastIndex = raw.indexOf('\0', i);

			if (lastIndex === -1) {
				return;
			}

			entry.rename = raw.substring(i, lastIndex);
			i = lastIndex + 1;
		}

		lastIndex = raw.indexOf('\0', i);

		if (lastIndex === -1) {
			return;
		}

		entry.path = raw.substring(i, lastIndex);

		// If path ends with slash, it must be a nested git repo
		if (entry.path[entry.path.length - 1] !== '/') {
			this.result.push(entry);
		}

		return lastIndex + 1;
	}
}

export class Repository {

	constructor(
		private _git: Git,
		private repositoryRoot: string
	) { }

	get git(): Git {
		return this._git;
	}

	get root(): string {
		return this.repositoryRoot;
	}

	// TODO@Joao: rename to exec
	async run(args: string[], options: any = {}): Promise<IExecutionResult> {
		return await this.git.exec(this.repositoryRoot, args, options);
	}

	stream(args: string[], options: any = {}): cp.ChildProcess {
		return this.git.stream(this.repositoryRoot, args, options);
	}

	spawn(args: string[], options: any = {}): cp.ChildProcess {
		return this.git.spawn(args, options);
	}

	async config(scope: string, key: string, value: any, options: any): Promise<string> {
		const args = ['config'];

		if (scope) {
			args.push('--' + scope);
		}

		args.push(key);

		if (value) {
			args.push(value);
		}

		const result = await this.run(args, options);
		return result.stdout;
	}

	async buffer(object: string): Promise<string> {
		const child = this.stream(['show', object]);

		if (!child.stdout) {
			return Promise.reject<string>('Can\'t open file from git');
		}

		return await this.doBuffer(object);

		// TODO@joao
		// return new Promise((c, e) => {
		// detectMimesFromStream(child.stdout, null, (err, result) => {
		// 	if (err) {
		// 		e(err);
		// 	} else if (isBinaryMime(result.mimes)) {
		// 		e(<IFileOperationResult>{
		// 			message: localize('fileBinaryError', "File seems to be binary and cannot be opened as text"),
		// 			fileOperationResult: FileOperationResult.FILE_IS_BINARY
		// 		});
		// 	} else {
		// c(this.doBuffer(object));
		// 	}
		// });
		// });
	}

	private async doBuffer(object: string): Promise<string> {
		const child = this.stream(['show', object]);
		const { exitCode, stdout } = await exec(child);

		if (exitCode) {
			return Promise.reject<string>(new GitError({
				message: 'Could not buffer object.',
				exitCode
			}));
		}

		return stdout;
	}

	async add(paths: string[]): Promise<void> {
		const args = ['add', '-A', '--'];

		if (paths && paths.length) {
			args.push.apply(args, paths);
		} else {
			args.push('.');
		}

		await this.run(args);
	}

	async stage(path: string, data: string): Promise<void> {
		const child = this.stream(['hash-object', '--stdin', '-w'], { stdio: [null, null, null] });
		child.stdin.end(data, 'utf8');

		const { exitCode, stdout } = await exec(child);

		if (exitCode) {
			throw new GitError({
				message: 'Could not hash object.',
				exitCode: exitCode
			});
		}

		await this.run(['update-index', '--cacheinfo', '100644', stdout, path]);
	}

	async checkout(treeish: string, paths: string[]): Promise<void> {
		const args = ['checkout', '-q'];

		if (treeish) {
			args.push(treeish);
		}

		if (paths && paths.length) {
			args.push('--');
			args.push.apply(args, paths);
		}

		try {
			await this.run(args);
		} catch (err) {
			if (/Please, commit your changes or stash them/.test(err.stderr || '')) {
				err.gitErrorCode = GitErrorCodes.DirtyWorkTree;
			}

			throw err;
		}
	}

	async commit(message: string, opts: { all?: boolean, amend?: boolean, signoff?: boolean } = Object.create(null)): Promise<void> {
		const args = ['commit', '--quiet', '--allow-empty-message', '--file', '-'];

		if (opts.all) {
			args.push('--all');
		}

		if (opts.amend) {
			args.push('--amend');
		}

		if (opts.signoff) {
			args.push('--signoff');
		}

		try {
			await this.run(args, { input: message || '' });
		} catch (commitErr) {
			if (/not possible because you have unmerged files/.test(commitErr.stderr || '')) {
				commitErr.gitErrorCode = GitErrorCodes.UnmergedChanges;
				throw commitErr;
			}

			try {
				await this.run(['config', '--get-all', 'user.name']);
			} catch (err) {
				err.gitErrorCode = GitErrorCodes.NoUserNameConfigured;
				throw err;
			}

			try {
				await this.run(['config', '--get-all', 'user.email']);
			} catch (err) {
				err.gitErrorCode = GitErrorCodes.NoUserEmailConfigured;
				throw err;
			}

			throw commitErr;
		}
	}

	async branch(name: string, checkout: boolean): Promise<void> {
		const args = checkout ? ['checkout', '-q', '-b', name] : ['branch', '-q', name];
		await this.run(args);
	}

	async clean(paths: string[]): Promise<void> {
		const pathsByGroup = groupBy(paths, p => path.dirname(p));
		const groups = Object.keys(pathsByGroup).map(k => pathsByGroup[k]);
		const tasks = groups.map(paths => () => this.run(['clean', '-f', '-q', '--'].concat(paths)));

		for (let task of tasks) {
			await task();
		}
	}

	async undo(): Promise<void> {
		await this.run(['clean', '-fd']);

		try {
			await this.run(['checkout', '--', '.']);
		} catch (err) {
			if (/did not match any file\(s\) known to git\./.test(err.stderr || '')) {
				return;
			}

			throw err;
		}
	}

	async reset(treeish: string, hard: boolean = false): Promise<void> {
		const args = ['reset'];

		if (hard) {
			args.push('--hard');
		}

		args.push(treeish);

		await this.run(args);
	}

	async revertFiles(treeish: string, paths: string[]): Promise<void> {
		const result = await this.run(['branch']);
		let args: string[];

		// In case there are no branches, we must use rm --cached
		if (!result.stdout) {
			args = ['rm', '--cached', '-r', '--'];
		} else {
			args = ['reset', '-q', treeish, '--'];
		}

		if (paths && paths.length) {
			args.push.apply(args, paths);
		} else {
			args.push('.');
		}

		try {
			await this.run(args);
		} catch (err) {
			// In case there are merge conflicts to be resolved, git reset will output
			// some "needs merge" data. We try to get around that.
			if (/([^:]+: needs merge\n)+/m.test(err.stdout || '')) {
				return;
			}

			throw err;
		}
	}

	async fetch(): Promise<void> {
		try {
			await this.run(['fetch']);
		} catch (err) {
			if (/No remote repository specified\./.test(err.stderr || '')) {
				err.gitErrorCode = GitErrorCodes.NoRemoteRepositorySpecified;
			} else if (/Could not read from remote repository/.test(err.stderr || '')) {
				err.gitErrorCode = GitErrorCodes.RemoteConnectionError;
			}

			throw err;
		}
	}

	async pull(rebase?: boolean): Promise<void> {
		const args = ['pull'];

		if (rebase) {
			args.push('-r');
		}

		try {
			await this.run(args);
		} catch (err) {
			if (/^CONFLICT \([^)]+\): \b/m.test(err.stdout || '')) {
				err.gitErrorCode = GitErrorCodes.Conflict;
			} else if (/Please tell me who you are\./.test(err.stderr || '')) {
				err.gitErrorCode = GitErrorCodes.NoUserNameConfigured;
			} else if (/Could not read from remote repository/.test(err.stderr || '')) {
				err.gitErrorCode = GitErrorCodes.RemoteConnectionError;
			} else if (/Pull is not possible because you have unmerged files|Cannot pull with rebase: You have unstaged changes|Your local changes to the following files would be overwritten|Please, commit your changes before you can merge/.test(err.stderr)) {
				err.gitErrorCode = GitErrorCodes.DirtyWorkTree;
			}

			throw err;
		}
	}

	async push(remote?: string, name?: string, options?: PushOptions): Promise<void> {
		const args = ['push'];

		if (options && options.setUpstream) {
			args.push('-u');
		}

		if (remote) {
			args.push(remote);
		}

		if (name) {
			args.push(name);
		}

		try {
			await this.run(args);
		} catch (err) {
			if (/^error: failed to push some refs to\b/m.test(err.stderr || '')) {
				err.gitErrorCode = GitErrorCodes.PushRejected;
			} else if (/Could not read from remote repository/.test(err.stderr || '')) {
				err.gitErrorCode = GitErrorCodes.RemoteConnectionError;
			}

			throw err;
		}
	}

	getStatus(limit = 5000): Promise<{ status: IFileStatus[]; didHitLimit: boolean; }> {
		return new Promise<{ status: IFileStatus[]; didHitLimit: boolean; }>((c, e) => {
			const parser = new GitStatusParser();
			const child = this.stream(['status', '-z', '-u']);

			const onExit = exitCode => {
				if (exitCode !== 0) {
					e(new GitError({ message: 'Could not get git status.', exitCode }));
				}

				c({ status: parser.status, didHitLimit: false });
			};

			const onData = (raw: string) => {
				parser.update(raw);

				if (parser.status.length > 5000) {
					child.removeListener('exit', onExit);
					child.stdout.removeListener('data', onData);
					child.kill();

					c({ status: parser.status.slice(0, 5000), didHitLimit: true });
				}
			};

			child.stdout.setEncoding('utf8');
			child.stdout.on('data', onData);
			child.on('error', e);
			child.on('exit', onExit);
		});
	}

	async getHEAD(): Promise<Ref> {
		try {
			const result = await this.run(['symbolic-ref', '--short', 'HEAD']);

			if (!result.stdout) {
				throw new Error('Not in a branch');
			}

			return { name: result.stdout.trim(), commit: void 0, type: RefType.Head };
		} catch (err) {
			const result = await this.run(['rev-parse', 'HEAD']);

			if (!result.stdout) {
				throw new Error('Error parsing HEAD');
			}

			return { name: void 0, commit: result.stdout.trim(), type: RefType.Head };
		}
	}

	async getRefs(): Promise<Ref[]> {
		const result = await this.run(['for-each-ref', '--format', '%(refname) %(objectname)']);

		const fn = (line): Ref | null => {
			let match: RegExpExecArray | null;

			if (match = /^refs\/heads\/([^ ]+) ([0-9a-f]{40})$/.exec(line)) {
				return { name: match[1], commit: match[2], type: RefType.Head };
			} else if (match = /^refs\/remotes\/([^/]+)\/([^ ]+) ([0-9a-f]{40})$/.exec(line)) {
				return { name: `${match[1]}/${match[2]}`, commit: match[3], type: RefType.RemoteHead, remote: match[1] };
			} else if (match = /^refs\/tags\/([^ ]+) ([0-9a-f]{40})$/.exec(line)) {
				return { name: match[1], commit: match[2], type: RefType.Tag };
			}

			return null;
		};

		return result.stdout.trim().split('\n')
			.filter(line => !!line)
			.map(fn)
			.filter(ref => !!ref) as Ref[];
	}

	async getRemotes(): Promise<Remote[]> {
		const result = await this.run(['remote', '--verbose']);
		const regex = /^([^\s]+)\s+([^\s]+)\s/;
		const rawRemotes = result.stdout.trim().split('\n')
			.filter(b => !!b)
			.map(line => regex.exec(line))
			.filter(g => !!g)
			.map((groups: RegExpExecArray) => ({ name: groups[1], url: groups[2] }));

		return uniqBy(rawRemotes, remote => remote.name);
	}

	async getBranch(name: string): Promise<Branch> {
		if (name === 'HEAD') {
			return this.getHEAD();
		}

		const result = await this.run(['rev-parse', name]);

		if (!result.stdout) {
			return Promise.reject<Branch>(new Error('No such branch'));
		}

		const commit = result.stdout.trim();

		try {
			const res2 = await this.run(['rev-parse', '--symbolic-full-name', '--abbrev-ref', name + '@{u}']);
			const upstream = res2.stdout.trim();

			const res3 = await this.run(['rev-list', '--left-right', name + '...' + upstream]);

			let ahead = 0, behind = 0;
			let i = 0;

			while (i < res3.stdout.length) {
				switch (res3.stdout.charAt(i)) {
					case '<': ahead++; break;
					case '>': behind++; break;
					default: i++; break;
				}

				while (res3.stdout.charAt(i++) !== '\n') { /* no-op */ }
			}

			return { name, type: RefType.Head, commit, upstream, ahead, behind };
		} catch (err) {
			return { name, type: RefType.Head, commit };
		}
	}

	async getCommitTemplate(): Promise<string> {
		try {
			const result = await this.run(['config', '--get', 'commit.template']);

			if (!result.stdout) {
				return '';
			}

			// https://github.com/git/git/blob/3a0f269e7c82aa3a87323cb7ae04ac5f129f036b/path.c#L612
			const homedir = os.homedir();
			let templatePath = result.stdout.trim()
				.replace(/^~([^\/]*)\//, (_, user) => `${user ? path.join(path.dirname(homedir), user) : homedir}/`);

			if (!path.isAbsolute(templatePath)) {
				templatePath = path.join(this.repositoryRoot, templatePath);
			}

			const raw = await readfile(templatePath, 'utf8');
			return raw.replace(/^\s*#.*$\n?/gm, '').trim();

		} catch (err) {
			return '';
		}
	}

	async getCommit(ref: string): Promise<Commit> {
		const result = await this.run(['show', '-s', '--format=%H\n%B', ref]);
		const match = /^([0-9a-f]{40})\n([^]*)$/m.exec(result.stdout.trim());

		if (!match) {
			return Promise.reject<Commit>('bad commit format');
		}

		return { hash: match[1], message: match[2] };
	}
}<|MERGE_RESOLUTION|>--- conflicted
+++ resolved
@@ -9,11 +9,8 @@
 import * as path from 'path';
 import * as os from 'os';
 import * as cp from 'child_process';
-<<<<<<< HEAD
 import { EventEmitter } from 'events';
-=======
 import iconv = require('iconv-lite');
->>>>>>> 74349805
 import { assign, uniqBy, groupBy, denodeify, IDisposable, toDisposable, dispose, mkdirp } from './util';
 
 const readdir = denodeify<string[]>(fs.readdir);
