--- conflicted
+++ resolved
@@ -184,12 +184,6 @@
 	private requestQueue: RequestQueue;
 	private callbacks: CallbackMap;
 
-<<<<<<< HEAD
-	private readonly _onTsServerStarted = new EventEmitter<API>();
-	private readonly _onTypesInstallerInitializationFailed = new EventEmitter<Proto.TypesInstallerInitializationFailedEventBody>();
-
-=======
->>>>>>> 8647b7c1
 	public readonly telemetryReporter: TelemetryReporter;
 	/**
 	 * API version obtained from the version picker after checking the corresponding path exists.
@@ -305,19 +299,6 @@
 	private readonly _onTsServerStarted = new EventEmitter<API>();
 	public readonly onTsServerStarted = this._onTsServerStarted.event;
 
-<<<<<<< HEAD
-	private readonly _onProjectUpdatedInBackground = new EventEmitter<Proto.ProjectsUpdatedInBackgroundEventBody>();
-	public readonly onProjectUpdatedInBackground = this._onProjectUpdatedInBackground.event;
-
-	private readonly _onProjectLanguageServiceStateChanged = new EventEmitter<Proto.ProjectLanguageServiceStateEventBody>();
-	public readonly onProjectLanguageServiceStateChanged = this._onProjectLanguageServiceStateChanged.event;
-
-	private readonly _onDidBeginInstallTypings = new EventEmitter<Proto.BeginInstallTypesEventBody>();
-	public readonly onDidBeginInstallTypings = this._onDidBeginInstallTypings.event;
-
-	private readonly _onDidEndInstallTypings = new EventEmitter<Proto.EndInstallTypesEventBody>();
-	public readonly onDidEndInstallTypings = this._onDidEndInstallTypings.event;
-=======
 	private readonly _onDiagnosticsReceived = new EventEmitter<TsDiagnostics>();
 	public readonly onDiagnosticsReceived = this._onDiagnosticsReceived.event;
 
@@ -326,7 +307,6 @@
 
 	private readonly _onResendModelsRequested = new EventEmitter<void>();
 	public readonly onResendModelsRequested = this._onResendModelsRequested.event;
->>>>>>> 8647b7c1
 
 	private readonly _onProjectLanguageServiceStateChanged = new EventEmitter<Proto.ProjectLanguageServiceStateEventBody>();
 	public readonly onProjectLanguageServiceStateChanged = this._onProjectLanguageServiceStateChanged.event;
@@ -898,13 +878,9 @@
 
 			case 'projectsUpdatedInBackground':
 				if (event.body) {
-<<<<<<< HEAD
-					this._onProjectUpdatedInBackground.fire((event as Proto.ProjectsUpdatedInBackgroundEvent).body);
-=======
 					const body = (event as Proto.ProjectsUpdatedInBackgroundEvent).body;
 					const resources = body.openFiles.map(Uri.file);
 					this.bufferSyncSupport.getErr(resources);
->>>>>>> 8647b7c1
 				}
 				break;
 
@@ -1049,11 +1025,7 @@
 			}
 		}
 
-<<<<<<< HEAD
-		if (this.apiVersion.has291Features()) {
-=======
 		if (this.apiVersion.gte(API.v291)) {
->>>>>>> 8647b7c1
 			args.push('--noGetErrOnBackgroundUpdate');
 		}
 
