--- conflicted
+++ resolved
@@ -74,12 +74,7 @@
 			case 'maximizeWindow': return this.service.maximizeWindow(arg);
 			case 'unmaximizeWindow': return this.service.unmaximizeWindow(arg);
 			case 'setDocumentEdited': return this.service.setDocumentEdited(arg[0], arg[1]);
-<<<<<<< HEAD
-			case 'windowOpen': return this.service.windowOpen(arg[0], arg[1]);
-=======
-			case 'toggleMenuBar': return this.service.toggleMenuBar(arg);
 			case 'openWindow': return this.service.openWindow(arg[0], arg[1]);
->>>>>>> 8b834d0f
 			case 'openNewWindow': return this.service.openNewWindow();
 			case 'showWindow': return this.service.showWindow(arg);
 			case 'getWindows': return this.service.getWindows();
